/**
 * @brief VSCode PDF COS syntax language client
 *
 * @copyright
 * Copyright 2023 PDF Association, Inc. https://www.pdfa.org
 * SPDX-License-Identifier: Apache-2.0
 *
 * Original portions: Copyright (c) Microsoft Corporation. All rights reserved.
 * Licensed under the MIT License.
 *
 * @remark
 * This material is based upon work supported by the Defense Advanced
 * Research Projects Agency (DARPA) under Contract No. HR001119C0079.
 * Any opinions, findings and conclusions or recommendations expressed
 * in this material are those of the author(s) and do not necessarily
 * reflect the views of the Defense Advanced Research Projects Agency
 * (DARPA). Approved for public release.
 */
"use strict";

import * as vscode from "vscode";
import * as path from "path";
import * as pdf from "./pdfClientUtilities";
import * as sankey from "./sankey-webview";
import * as deasync from "deasync";

// Import shared definitions from Ohm-based tokenizing parser (server-side!)
import { TOKEN_TYPES, TOKEN_MODIFIERS, PDFToken, StreamType } from "./types";

import {
  LanguageClient,
  LanguageClientOptions,
  ServerOptions,
  TransportKind,
} from "vscode-languageclient/node";

import { PDFFoldingRangeProvider } from "./PDFFoldingRangeProvider";

/////////////////////////////////////////////////////////////////////
// Some fake CSV data for now. NO header row!
const fakeData = [
  `Preamble,Cavity,16,red`,
  `"PDF file",Header,16,`,
  `"PDF file","Object 1",20,`,
  `"PDF file","Object 2",22,`,
  `"PDF file","Object 3",42,`,
  `"PDF file",Cavity,6,red`,
  `"PDF file","Object 4",15,`,
  `"PDF file","Object 6",3494,`,
  `"PDF file","Object 7",441,`,
  `"PDF file","Object 5",30,`,
  `"PDF file","Object 9",30,`,
  `"PDF file","Object 8",404,`,
  `"PDF file","Object 10",104,`,
  `"PDF file","Object 11",40,`,
  `"PDF file","Object 16",4050,`,
  `"PDF file","Object 15",4041,`,
  `"PDF file","Object 14",30,`,
  `"PDF file","Object 13",10,`,
  `"PDF file","Object 12",5,`,
  `"PDF file",xref,248,lightgreen`,
  `"PDF file",trailer,28,lightblue`,
  `"PDF file",EOF,6,blue`,
  `"Incremental Update 1","Object 4",27,`,
  `"Incremental Update 1","Object 17",485,`,
  `"Incremental Update 1","Object 18",72,`,
  `"Incremental Update 1","Object 19",46,`,
  `"Incremental Update 1","Object 22",120,`,
  `"Incremental Update 1","Object 23",4305,`,
  `"Incremental Update 1",xref,128,lightgreen`,
  `"Incremental Update 1",trailer,31,lightblue`,
  `"Incremental Update 1",EOF,6,blue`,
  `Gap,Cavity,12,red`,
  `"Incremental Update 2","Object 4",22,`,
  `"Incremental Update 2","Object 24",59,`,
  `"Incremental Update 2","Object 20",283,`,
  `"Incremental Update 2","Object 21",42,`,
  `"Incremental Update 2","Object 5",10,`,
  `"Incremental Update 2","Object 9",5,`,
  `"Incremental Update 2",xref,128,lightgreen`,
  `"Incremental Update 2",trailer,32,lightblue`,
  `"Incremental Update 2",EOF,6,blue`,
  `Postamble,Cavity,12,red`,
  `"Object 1",Document,20,`,
  `"Object 2",Document,22,`,
  `"Object 3",Document,42,`,
  `"Object 4","Page 1",27,Linen`,
  `"Object 5","Page 1",30,Linen`,
  `"Object 6","Page 1",3494,Linen`,
  `"Object 7","Page 1",441,Linen`,
  `"Object 8","Page 1",404,Linen`,
  `"Object 9",Document,30,`,
  `"Object 10",Document,104,`,
  `"Object 11","Page 2",40,LavenderBlush`,
  `"Object 12","Page 2",5,LavenderBlush`,
  `"Object 13","Page 2",10,LavenderBlush`,
  `"Object 14","Page 2",30,LavenderBlush`,
  `"Object 15","Page 2",4041,LavenderBlush`,
  `"Object 16","Page 2",4050,LavenderBlush`,
  `"Object 17","Page 1",485,Linen`,
  `"Object 18","Page 1",72,Linen`,
  `"Object 19","Page 1",46,Linen`,
  `"Object 20","Page 1",283,Linen`,
  `"Object 21","Page 1",42,Linen`,
  `"Object 22","Page 2",120,LavenderBlush`,
  `"Object 23","Page 2",4305,LavenderBlush`,
  `"Object 24","Page 2",59,LavenderBlush`,
  `"Page 1",Content,426,PaleGoldenRod`,
  `"Page 1",Fonts,1331,LightBlue`,
  `"Page 1",Colors,639,LightCyan`,
  `"Page 1",Images,1171,MistyRose`,
  `"Page 1",Annotations,0,Wheat`,
  `"Page 1",Tagged PDF,1065,PeachPuff`,
  `"Page 1",Other,692,OldLace`,
  `"Page 2",Content,1772,PaleGoldenRod`,
  `"Page 2",Fonts,2912,LightBlue`,
  `"Page 2",Colors,1772,LightCyan`,
  `"Page 2",Images,0,MistyRose`,
  `"Page 2",Annotations,772,Wheat`,
  `"Page 2",Tagged PDF,1899,PeachPuff`,
  `"Page 2",Other,3533,OldLace`,
];
const fakeDataCSV: string = fakeData.join("\n");
////////////////////////////////////////////////////////////////////////

let client: LanguageClient;
let pdfStatusBarItem: vscode.StatusBarItem;

// This is global data in the client for a single PDF
let semantic_doc_uri: vscode.Uri;
let pdf_tokens: PDFToken[] = [];
let semanticTokens: vscode.SemanticTokens;
const legend = new vscode.SemanticTokensLegend(TOKEN_TYPES, TOKEN_MODIFIERS);

<<<<<<< HEAD
=======
 
async function fetch_semantic_tokens_from_LSP(document: vscode.TextDocument) {
  // console.log(`fetch semantic tokens for ${document.uri}`);
  const tokens: PDFToken[] = await client
    .sendRequest("textDocument/semanticTokens/full", {
      textDocument: { uri: document.uri.toString() },
  }) as PDFToken[];
  pdf_tokens = tokens;
  // console.log('fetched', pdf_tokens);
  const tokensBuilder = new vscode.SemanticTokensBuilder(legend);
  for (let i = 0; i < pdf_tokens.length; i ++) {
    const token = pdf_tokens[i];
    if (TOKEN_TYPES.includes(token.type)) {
      const range = new vscode.Range(
        new vscode.Position(token.line - 1, token.start),
        new vscode.Position(token.line - 1, token.end)
      );

      tokensBuilder.push(range, token.type);
    }
  }

  semanticTokens = tokensBuilder.build();
  semantic_doc_uri = document.uri;
}

>>>>>>> 8e76ca8c
export async function activate(context: vscode.ExtensionContext) {
  // The server is implemented in node
  const serverModule = context.asAbsolutePath(
    path.join("server", "out", "server.js")
  );

  // If the extension is launched in debug mode then the debug server options are used
  // Otherwise the run options are used
  const serverOptions: ServerOptions = {
    run: { module: serverModule, transport: TransportKind.ipc },
    debug: {
      module: serverModule,
      transport: TransportKind.ipc,
      options: { execArgv: ["--nolazy", "--inspect=6009"] },
    },
  };

  // Options to control the language client
  const clientOptions: LanguageClientOptions = {
    // Register the server for local filesystem and unsaved files for both PDF and FDF
    documentSelector: [
      { scheme: "file", language: "pdf" },
      { scheme: "file", language: "fdf" },
      { scheme: "untitled", language: "pdf" },
      { scheme: "untitled", language: "fdf" },
    ],
    // synchronize: {
    //   // Notify the server about file changes to '.clientrc files contained in the workspace
    //   fileEvents: vscode.workspace.createFileSystemWatcher("**/.clientrc"),
    // },
  };

  // Create the language client and start the client.
  client = new LanguageClient(
    "pdfCosSyntax",
    "PDF COS Syntax",
    serverOptions,
    clientOptions
  );

  await client.start();

  const provider = new PDFFoldingRangeProvider();
  context.subscriptions.push(
    vscode.languages.registerFoldingRangeProvider(
      { language: "pdf" },
      provider
    ),
    vscode.languages.registerFoldingRangeProvider({ language: "fdf" }, provider)
  );

  // line commenting
  context.subscriptions.push(
    vscode.languages.setLanguageConfiguration("pdf", {
      comments: {
        lineComment: "%",
      },
    }),
    vscode.languages.setLanguageConfiguration("fdf", {
      comments: {
        lineComment: "%",
      },
    })
  );

  // create a new status bar item
  pdfStatusBarItem = vscode.window.createStatusBarItem(
    vscode.StatusBarAlignment.Right,
    100
  );
  pdfStatusBarItem.command = "pdf-cos-syntax.StatusBarClick";

  context.subscriptions.push(
    // Command palette custom command / editor context sub-menu options under "PDF"
    vscode.commands.registerCommand("pdf-cos-syntax.imageA85DCT", (uri) =>
      commandHandler("imageA85DCT", context, uri)
    ),
    vscode.commands.registerCommand("pdf-cos-syntax.imageAHexDCT", (uri) =>
      commandHandler("imageAHexDCT", context, uri)
    ),
    vscode.commands.registerCommand("pdf-cos-syntax.imageA85", (uri) =>
      commandHandler("imageA85", context, uri)
    ),
    vscode.commands.registerCommand("pdf-cos-syntax.imageAHex", (uri) =>
      commandHandler("imageAHex", context, uri)
    ),
    vscode.commands.registerCommand("pdf-cos-syntax.dataA85", (uri) =>
      commandHandler("dataA85", context, uri)
    ),
    vscode.commands.registerCommand("pdf-cos-syntax.dataAHex", (uri) =>
      commandHandler("dataAHex", context, uri)
    ),
    vscode.commands.registerCommand(
      "pdf-cos-syntax.convertLiteral2Hex",
      (uri) => commandHandler("Literal2Hex", context, uri)
    ),
    vscode.commands.registerCommand(
      "pdf-cos-syntax.convertHex2Literal",
      (uri) => commandHandler("Hex2Literal", context, uri)
    ),
    vscode.commands.registerCommand(
      "pdf-cos-syntax.convert2ObjectStream",
      (uri) => commandHandler("2objectStream", context, uri)
    ),
    vscode.commands.registerCommand(
      "pdf-cos-syntax.convert2XrefStream",
      (uri) => commandHandler("2XrefStream", context, uri)
    ),
    vscode.commands.registerCommand("pdf-cos-syntax.2AsciiHex", (uri) =>
      commandHandler("2AsciiHex", context, uri)
    ),
    vscode.commands.registerCommand("pdf-cos-syntax.2Ascii85", (uri) =>
      commandHandler("2Ascii85", context, uri)
    ),
    vscode.commands.registerCommand("pdf-cos-syntax.FromAsciiHex", (uri) =>
      commandHandler("FromAsciiHex", context, uri)
    ),
    vscode.commands.registerCommand("pdf-cos-syntax.FromAscii85", (uri) =>
      commandHandler("FromAscii85", context, uri)
    ),
    // Status bar
    vscode.commands.registerCommand("pdf-cos-syntax.StatusBarClick", (uri) =>
      statusBarClick(context, uri)
    ),
    pdfStatusBarItem,
    vscode.window.onDidChangeActiveTextEditor(updateStatusBarItem),
    vscode.window.onDidChangeTextEditorSelection(updateStatusBarItem)
  );

  // update status bar item once at start
  updateStatusBarItem();

<<<<<<< HEAD
  // Sankey Flow Diagram webview - initiated by Command Palette custom command
  context.subscriptions.push(
    vscode.commands.registerCommand("pdf-cos-syntax.sankey", () => {
      console.log(`pdf-cos-syntax.sankey`);
      sankey.SankeyPanel.createOrShow(context, fakeDataCSV);
    })
  );

  if (vscode.window.registerWebviewPanelSerializer) {
    // Make sure we register a serializer in activation event
    vscode.window.registerWebviewPanelSerializer(sankey.SankeyPanel.viewType, {
      async deserializeWebviewPanel(
        webviewPanel: vscode.WebviewPanel,
        state: any
      ) {
        console.log(`Got state: ${state}`);
        // Reset the webview options so we use latest uri for `localResourceRoots`.
        webviewPanel.webview.options = sankey.getWebviewOptions(
          context.extensionUri
        );
        sankey.SankeyPanel.revive(webviewPanel, context);
      },
    });
  }

  // analyze the document and return semantic tokens
  const semanticProvider: vscode.DocumentSemanticTokensProvider = {
    provideDocumentSemanticTokens(
      document: vscode.TextDocument
    ): vscode.ProviderResult<vscode.SemanticTokens> {
      console.log(`provideDocumentSemanticTokens for ${document.uri}`);

      // if cached semantic tokens apply to this document URI then reuse
      if (!semanticTokens || document.uri !== semantic_doc_uri) {
        fetch_semantic_tokens_from_LSP(document);
      }
      return semanticTokens;
    },
  };

  const semanticPDFTokenProvider =
    vscode.languages.registerDocumentSemanticTokensProvider(
      { language: "pdf" },
      semanticProvider,
      legend
    );
  const semanticFDFTokenProvider =
    vscode.languages.registerDocumentSemanticTokensProvider(
      { language: "fdf" },
      semanticProvider,
      legend
    );
}

async function fetch_semantic_tokens_from_LSP(document: vscode.TextDocument) {
  console.log(`fetch_semantic_tokens_from_LSP()`);
  const tokens = await requestFullSemanticTokens(document);
  pdf_tokens = tokens;
  const tokensBuilder = new vscode.SemanticTokensBuilder(legend);
  for (let i = 0; i < pdf_tokens.length; i++) {
    const token = pdf_tokens[i];
    if (TOKEN_TYPES.includes(token.type)) {
      const range = new vscode.Range(
        new vscode.Position(token.line - 1, token.start),
        new vscode.Position(token.line - 1, token.end)
      );

      tokensBuilder.push(range, token.type);
    }
  }

  semanticTokens = tokensBuilder.build();
  semantic_doc_uri = document.uri;
=======
  // // Sankey Flow Diagram webview - initiated by Command Palette custom command
  // context.subscriptions.push(
  //   vscode.commands.registerCommand("pdf-cos-syntax.sankey", () => {
  //     // console.log(`pdf-cos-syntax.sankey`);
  //     sankey.SankeyPanel.createOrShow(context, fakeDataCSV);
  //   })
  // );

  // if (vscode.window.registerWebviewPanelSerializer) {
  //   // Make sure we register a serializer in activation event
  //   vscode.window.registerWebviewPanelSerializer(sankey.SankeyPanel.viewType, {
  //     async deserializeWebviewPanel(
  //       webviewPanel: vscode.WebviewPanel,
  //       state: any
  //     ) {
  //       // console.log(`Got state: ${state}`);
  //       // Reset the webview options so we use latest uri for `localResourceRoots`.
  //       webviewPanel.webview.options = sankey.getWebviewOptions(
  //         context.extensionUri
  //       );
  //       sankey.SankeyPanel.revive(webviewPanel, context);
  //     },
  //   });
  // }
  
  // analyze the document and return semantic tokens
  // const semanticProvider: vscode.DocumentSemanticTokensProvider = {
  //   provideDocumentSemanticTokens(
  //     document: vscode.TextDocument
  //   ): vscode.ProviderResult<vscode.SemanticTokens> {
  //     // console.log(`provideDocumentSemanticTokens for ${document.uri}`);

  //     // if cached semantic tokens apply to this document URI then reuse 
  //     if (!semanticTokens || (document.uri !== semantic_doc_uri)) {
  //       fetch_semantic_tokens_from_LSP(document);
  //     }
  //     return semanticTokens;
  //   }
  // };

  // const semanticPDFTokenProvider = vscode.languages.registerDocumentSemanticTokensProvider(
  //   { language: "pdf" },
  //   semanticProvider,
  //   legend
  // );
  // const semanticFDFTokenProvider = vscode.languages.registerDocumentSemanticTokensProvider(
  //   { language: "fdf" },
  //   semanticProvider,
  //   legend
  // );
>>>>>>> 8e76ca8c
}

/**
 * Update status bar (far right) with # of selected lines and bytes
 */
function updateStatusBarItem(): void {
  const lines = getNumberOfSelectedLines(vscode.window.activeTextEditor);
  if (lines > 0) {
    pdfStatusBarItem.text = `$(megaphone) ${lines} line(s) selected`;
    pdfStatusBarItem.show();
  } else {
    pdfStatusBarItem.hide();
  }
}

/**
 * Returns the number of selected lines in the specified editor.
 */
function getNumberOfSelectedLines(editor: vscode.TextEditor | undefined) {
  let lines: number = 0;
  if (editor) {
    lines = editor.selections.reduce(
      (prev, curr) => prev + (curr.end.line - curr.start.line),
      0
    );
  }
  return lines;
}

/**
 * Action to peform when custom status bar item is clicked
 */
export function statusBarClick(
  context: vscode.ExtensionContext,
  uri: vscode.Uri
) {
  const lines = getNumberOfSelectedLines(vscode.window.activeTextEditor);
  vscode.window.showInformationMessage(`${lines} line(s) selected.`);
}

/**
 * Perform a custom command
 * @param option - the PDF COS Syntax extension custom command
 * @param context - the context
 * @param uri - uri of current document
 */
export async function commandHandler(
  option: string,
  context: vscode.ExtensionContext,
  uri: vscode.Uri
) {
  const editor = vscode.window.activeTextEditor;
  const selection = editor.selection;
  const inp = editor.document.getText(editor.selection);

  // When inserting new content, need to account for current "editor.eol" setting: \r, \r\n
  // so length key values can be adjusted accordinly.
  const eol: vscode.EndOfLine = editor.document.eol;

  /** Pick a random object ID. @todo determine appropriately from PDF... */
  const objNum = 1;
  const genNum = 0;

  let out: string;

  switch (option) {
    case "imageA85DCT":
      await pdf.convertImageToAscii85DCT(objNum, genNum, eol).then((pdf) => {
        out = pdf.join("\n");
      });
      break;
    case "imageAHexDCT":
      await pdf.convertImageToAsciiHexDCT(objNum, genNum, eol).then((pdf) => {
        out = pdf.join("\n");
      });
      break;
    case "imageA85":
      await pdf.convertImageToRawAscii85(objNum, genNum, eol).then((pdf) => {
        out = pdf.join("\n");
      });
      break;
    case "imageAHex":
      await pdf.convertImageToRawAsciiHex(objNum, genNum, eol).then((pdf) => {
        out = pdf.join("\n");
      });
      break;
    case "dataA85":
      await pdf.convertDataToAscii85(objNum, genNum, eol).then((pdf) => {
        out = pdf.join("\n");
      });
      break;
    case "dataAHex":
      await pdf.convertDataToAsciiHex(objNum, genNum, eol).then((pdf) => {
        out = pdf.join("\n");
      });
      break;
    case "2objectStream":
      out = pdf.objectsToObjectStream(eol, inp.split(`\n`)).join("\n");
      break;
    case "2XrefStream":
      out = pdf
        .xrefToXRefStream(objNum, genNum, eol, inp.split(`\n`))
        .join("\n");
      break;
    case "2AsciiHex":
      out = pdf.convertToAsciiHexFilter(Buffer.from(inp, "utf8")).join(`\n`);
      break;
    case "2Ascii85":
      out = pdf.convertToAscii85Filter(Buffer.from(inp, "utf8")).join(`\n`);
      break;
    case "FromAsciiHex":
      out = pdf.convertFromAsciiHexFilter(inp);
      break;
    case "FromAscii85":
      out = pdf.convertFromAscii85Filter(inp);
      break;
    case "Literal2Hex": {
      // Need to select a full literal string incl. `(`/`)`
      if (inp[0] == "(" && inp[inp.length - 1] === ")")
        out = pdf.convertLiteralToHexString(inp);
      break;
    }
    case "Hex2Literal": {
      // Need to select a full hex string incl. whitespace and `<`/`>`
      if (inp.match(/^<[0-9a-fA-F \t\0\r\n\f]*>$/))
        out = pdf.convertHexToLiteralString(inp);
      break;
    }
    default:
      break;
  }

  // Replace highlighted text with output, if something was returned
  if (out.trim().length > 0) {
    editor.edit((editBuilder) => {
      editBuilder.replace(selection, out);
    });
  }

  /** @todo - move to hover. Test PDF name normalization */
  // pdf.normalizedPDFname("/A#42");
  // pdf.normalizedPDFname("/paired#28#29parentheses");
}

export function deactivate(): Thenable<void> | undefined {
  if (!client) return undefined;
  return client.stop();
}

// Function to request semantic tokens from the server
async function requestFullSemanticTokens(
  document: vscode.TextDocument
): Promise<PDFToken[]> {
  console.log(`requestFullSemanticTokens() start`);
  const tokens: PDFToken[] = (await client.sendRequest("semanticTokens/full", {
    textDocument: { uri: document.uri.toString() },
  })) as PDFToken[];
  console.log(`requestFullSemanticTokens() finish`);
  return tokens;
}

function determineStreamType(
  document: vscode.TextDocument,
  streamStartToken: PDFToken
): StreamType {
  const dictionaryContent = extractDictionary(document, streamStartToken);

  const dictionary = parseDictionary(dictionaryContent);

  if (dictionary["/Subtype"] === "/Image") {
    return StreamType.Image;
  } else if (dictionary["/Subtype"] === "/XML") {
    return StreamType.XML;
  } else if (dictionary["/Subtype"] === "/JavaScript") {
    return StreamType.JavaScript;
  }

  return StreamType.Unknown;
}

function extractDictionary(
  document: vscode.TextDocument,
  streamStartToken: PDFToken
): string {
  let dictionaryContent = "";
  let lineNum = streamStartToken.line - 2;

  // Scan backwards to find the dictionary
  while (lineNum >= 0) {
    const lineText = document.lineAt(lineNum).text;
    dictionaryContent = lineText + "\n" + dictionaryContent;

    if (lineText.includes("<<")) {
      break;
    }

    lineNum--;
  }

  return dictionaryContent;
}

function parseDictionary(dictionaryText: string): Record<string, string> {
  const dictionary: Record<string, string> = {};

  // Regex to match dictionary entries
  // This regex handles simple cases and might need refinement for complex dictionaries
  const entryRegex = /\/(\w+)\s+((?:\/\w+)|(?:\(.*?\))|(?:".*?")|(?:\d+))/g;
  let match: any[];

  while ((match = entryRegex.exec(dictionaryText))) {
    const key = match[1];
    const value = match[2];
    dictionary[`/${key}`] = value;
  }

  return dictionary;
}

function isBinaryStream(dictionary: Record<string, string>): boolean {
  if (dictionary["/Filter"]) {
    return true; // This is a simplistic check and may need more conditions
  }
  return false;
}

// const streamTokenTypes = [
//   "text",
//   "embeddedJavaScript",
//   "embeddedXML",
//   "binary",
//   "unknown",
// ];
// const streamTokenModifiers = ["readonly", "static"];
// const streamLegend = new vscode.SemanticTokensLegend(
//   streamTokenTypes,
//   streamTokenModifiers
// );

// function updateSyntaxHighlighting(
//   editor: vscode.TextEditor,
//   streamTokens: PDFToken[]
// ) {
//   const builder = new vscode.SemanticTokensBuilder(streamLegend);

//   streamTokens.forEach((token) => {
//     const tokenTypeIndex = streamLegend.tokenTypes.indexOf(token.type);
//     const tokenModifiersIndices = token.modifiers.map((mod: string) =>
//       streamLegend.tokenModifiers.indexOf(mod)
//     );

//     const startPos = editor.document.positionAt(token.start);
//     const endPos = editor.document.positionAt(token.end);
//     const range = new vscode.Range(startPos, endPos);

//     builder.push(range, token.type, token.modifiers);
//   });

//   // Apply the tokens to the editor
//   const semanticTokens = builder.build();
//   vscode.languages.registerDocumentSemanticTokensProvider(
//     { language: "pdf" },
//     {
//       provideDocumentSemanticTokens() {
//         return semanticTokens;
//       },
//     },
//     streamLegend
//   );
// }

vscode.window.onDidChangeTextEditorSelection(async (event) => {
  console.log(`onDidChangeTextEditorSelection(event)`);
  const activeEditor = vscode.window.activeTextEditor;
  if (activeEditor && activeEditor.document.languageId === "pdf") {
    const position = event.selections[0].start;

    const tokens = pdf_tokens;

    const isInStream = isCursorInStream(tokens, position);
    if (isInStream) {
      const streamStartToken = findStreamStartToken(tokens, position);
      const streamEndToken = findStreamEndToken(tokens, position);
      if (streamStartToken && streamEndToken) {
        try {
          const streamContent = extractStreamContent(
            activeEditor.document,
            streamStartToken,
            streamEndToken
          );

          // Process the stream content as needed
          const streamType = determineStreamType(
            activeEditor.document,
            streamStartToken
          );

          // Request detailed tokens for the stream
          const detailedTokens = await requestStreamTokens(
            activeEditor.document,
            streamContent,
            streamType
          );
        } catch (error) {
          console.error("Error handling stream content:", error);
        }
      }
    }
  }
});

async function requestStreamTokens(
  document: vscode.TextDocument,
  streamContent: string,
  streamType: StreamType
) {
  console.log(`requestStreamTokens(${streamType})`);
  const detailedTokens = await client.sendRequest("semanticTokens/stream", {
    textDocument: document.uri.toString(),
    contents: streamContent,
    type: streamType,
  });
  console.log("==============");
  console.log(detailedTokens);
  console.log("==============");
  return detailedTokens;
}

function isCursorInStream(tokens: PDFToken[], position: vscode.Position) {
  // Find the 'stream' token that precedes the cursor position
  let streamToken = null;
  for (const token of tokens) {
    if (token.type === "stream") {
      const startPos = new vscode.Position(token.line, token.start);
      if (position.isAfter(startPos)) {
        streamToken = token;
      }
    }
  }

  // If no 'stream' token found before the cursor, the cursor is not in a stream
  if (!streamToken) return false;

  // Find the corresponding 'endstream' token
  let endStreamToken = null;
  for (const token of tokens) {
    if (token.type === "endstream" && token.line >= streamToken.line) {
      const endPos = token.endLine
        ? new vscode.Position(token.endLine, token.end)
        : new vscode.Position(token.line, token.end);
      if (endPos.isAfterOrEqual(position)) {
        endStreamToken = token;
        break;
      }
    }
  }

  // Check if the cursor is between 'stream' and 'endstream' tokens
  return endStreamToken !== null;
}

// Helper function to find the start of the stream
function findStreamStartToken(
  tokens: string | any[],
  position: vscode.Position
) {
  // Scan backwards to find the stream token
  for (let i = tokens.length - 1; i >= 0; i--) {
    const token = tokens[i];
    if (token.type !== "stream") continue;

    const tokenPosition = new vscode.Position(token.line, token.start);
    if (position.isAfterOrEqual(tokenPosition)) {
      return token;
    }
  }

  return null;
}

// Helper function to find the end of the stream
function findStreamEndToken(tokens: PDFToken[], position: vscode.Position) {
  // Scan forwards to find the endstream token
  for (const token of tokens) {
    if (token.type !== "endstream") continue;

    const tokenPosition = new vscode.Position(token.line, token.start);
    if (position.isBeforeOrEqual(tokenPosition)) {
      return token;
    }
  }

  return null;
}

// Helper function to extract the stream content
function extractStreamContent(
  document: vscode.TextDocument,
  startToken: { line: any },
  endToken: PDFToken
) {
  const startLine = startToken.line;
  const endLine = endToken.endLine || endToken.line;
  let content = "";

  for (let i = startLine; i <= endLine - 2; i++) {
    const lineText = document.lineAt(i).text;
    content += lineText + "\n";
  }

  return content;
}

// A global or higher scoped variable to hold detailed stream tokens, keyed by document URI
const detailedStreamTokensMap = new Map<string, PDFToken[]>();

// This function is called when detailed stream tokens are fetched
function applyStreamTokens(
  editor: vscode.TextEditor,
  detailedTokens: PDFToken[],
  streamToken: PDFToken
) {
  // Store the detailed tokens for the stream
  detailedStreamTokensMap.set(editor.document.uri.toString(), detailedTokens);

  // Trigger a refresh of the semantic tokens in the editor
  vscode.commands.executeCommand("editor.action.semanticToken.refresh");
}

const mySemanticTokensProvider: vscode.DocumentSemanticTokensProvider = {
  provideDocumentSemanticTokens(
    document: vscode.TextDocument
  ): vscode.ProviderResult<vscode.SemanticTokens> {
    const builder = new vscode.SemanticTokensBuilder(legend);

    // Check if we have detailed stream tokens for this document
    const detailedTokens = detailedStreamTokensMap.get(document.uri.toString());
    if (detailedTokens) {
      // Apply the detailed stream tokens using the builder
      for (const token of detailedTokens) {
        const line = token.range.start.line;
        const startIndex = token.range.start.character;
        const length = token.range.end.character - startIndex;
        const tokenType = legend.tokenTypes.indexOf(token.type);
        const tokenModifiers = 0; // Compute any modifiers if necessary

        builder.push(line, startIndex, length, tokenType, tokenModifiers);
      }
      // Remove the detailed tokens from the map after using them
      detailedStreamTokensMap.delete(document.uri.toString());
    } else {
      // Tokenize the document initially and fill the builder
      // ... (existing logic)
    }

    return builder.build();
  },
};<|MERGE_RESOLUTION|>--- conflicted
+++ resolved
@@ -132,35 +132,6 @@
 let semanticTokens: vscode.SemanticTokens;
 const legend = new vscode.SemanticTokensLegend(TOKEN_TYPES, TOKEN_MODIFIERS);
 
-<<<<<<< HEAD
-=======
- 
-async function fetch_semantic_tokens_from_LSP(document: vscode.TextDocument) {
-  // console.log(`fetch semantic tokens for ${document.uri}`);
-  const tokens: PDFToken[] = await client
-    .sendRequest("textDocument/semanticTokens/full", {
-      textDocument: { uri: document.uri.toString() },
-  }) as PDFToken[];
-  pdf_tokens = tokens;
-  // console.log('fetched', pdf_tokens);
-  const tokensBuilder = new vscode.SemanticTokensBuilder(legend);
-  for (let i = 0; i < pdf_tokens.length; i ++) {
-    const token = pdf_tokens[i];
-    if (TOKEN_TYPES.includes(token.type)) {
-      const range = new vscode.Range(
-        new vscode.Position(token.line - 1, token.start),
-        new vscode.Position(token.line - 1, token.end)
-      );
-
-      tokensBuilder.push(range, token.type);
-    }
-  }
-
-  semanticTokens = tokensBuilder.build();
-  semantic_doc_uri = document.uri;
-}
-
->>>>>>> 8e76ca8c
 export async function activate(context: vscode.ExtensionContext) {
   // The server is implemented in node
   const serverModule = context.asAbsolutePath(
@@ -293,14 +264,13 @@
   // update status bar item once at start
   updateStatusBarItem();
 
-<<<<<<< HEAD
-  // Sankey Flow Diagram webview - initiated by Command Palette custom command
-  context.subscriptions.push(
-    vscode.commands.registerCommand("pdf-cos-syntax.sankey", () => {
-      console.log(`pdf-cos-syntax.sankey`);
-      sankey.SankeyPanel.createOrShow(context, fakeDataCSV);
-    })
-  );
+  // // Sankey Flow Diagram webview - initiated by Command Palette custom command
+  // context.subscriptions.push(
+  //   vscode.commands.registerCommand("pdf-cos-syntax.sankey", () => {
+  //     // console.log(`pdf-cos-syntax.sankey`);
+  //     sankey.SankeyPanel.createOrShow(context, fakeDataCSV);
+  //   })
+  // );
 
   if (vscode.window.registerWebviewPanelSerializer) {
     // Make sure we register a serializer in activation event
@@ -320,11 +290,11 @@
   }
 
   // analyze the document and return semantic tokens
-  const semanticProvider: vscode.DocumentSemanticTokensProvider = {
-    provideDocumentSemanticTokens(
-      document: vscode.TextDocument
-    ): vscode.ProviderResult<vscode.SemanticTokens> {
-      console.log(`provideDocumentSemanticTokens for ${document.uri}`);
+  // const semanticProvider: vscode.DocumentSemanticTokensProvider = {
+  //   provideDocumentSemanticTokens(
+  //     document: vscode.TextDocument
+  //   ): vscode.ProviderResult<vscode.SemanticTokens> {
+  //     // console.log(`provideDocumentSemanticTokens for ${document.uri}`);
 
       // if cached semantic tokens apply to this document URI then reuse
       if (!semanticTokens || document.uri !== semantic_doc_uri) {
@@ -367,58 +337,6 @@
 
   semanticTokens = tokensBuilder.build();
   semantic_doc_uri = document.uri;
-=======
-  // // Sankey Flow Diagram webview - initiated by Command Palette custom command
-  // context.subscriptions.push(
-  //   vscode.commands.registerCommand("pdf-cos-syntax.sankey", () => {
-  //     // console.log(`pdf-cos-syntax.sankey`);
-  //     sankey.SankeyPanel.createOrShow(context, fakeDataCSV);
-  //   })
-  // );
-
-  // if (vscode.window.registerWebviewPanelSerializer) {
-  //   // Make sure we register a serializer in activation event
-  //   vscode.window.registerWebviewPanelSerializer(sankey.SankeyPanel.viewType, {
-  //     async deserializeWebviewPanel(
-  //       webviewPanel: vscode.WebviewPanel,
-  //       state: any
-  //     ) {
-  //       // console.log(`Got state: ${state}`);
-  //       // Reset the webview options so we use latest uri for `localResourceRoots`.
-  //       webviewPanel.webview.options = sankey.getWebviewOptions(
-  //         context.extensionUri
-  //       );
-  //       sankey.SankeyPanel.revive(webviewPanel, context);
-  //     },
-  //   });
-  // }
-  
-  // analyze the document and return semantic tokens
-  // const semanticProvider: vscode.DocumentSemanticTokensProvider = {
-  //   provideDocumentSemanticTokens(
-  //     document: vscode.TextDocument
-  //   ): vscode.ProviderResult<vscode.SemanticTokens> {
-  //     // console.log(`provideDocumentSemanticTokens for ${document.uri}`);
-
-  //     // if cached semantic tokens apply to this document URI then reuse 
-  //     if (!semanticTokens || (document.uri !== semantic_doc_uri)) {
-  //       fetch_semantic_tokens_from_LSP(document);
-  //     }
-  //     return semanticTokens;
-  //   }
-  // };
-
-  // const semanticPDFTokenProvider = vscode.languages.registerDocumentSemanticTokensProvider(
-  //   { language: "pdf" },
-  //   semanticProvider,
-  //   legend
-  // );
-  // const semanticFDFTokenProvider = vscode.languages.registerDocumentSemanticTokensProvider(
-  //   { language: "fdf" },
-  //   semanticProvider,
-  //   legend
-  // );
->>>>>>> 8e76ca8c
 }
 
 /**
