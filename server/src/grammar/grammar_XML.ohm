--- conflicted
+++ resolved
@@ -6,33 +6,14 @@
 
   openTag = "<" tagName attributes ">"
   closeTag = "</" tagName ">"
-  // selfClosingTag = "<" tagName attributes "/>"
 
-  content = element
-  //         | text
+  content = (element | charData)*
+  charData = ~("<" | "&") any+
 
-  // text = char+
-  // char = ~("<" | ">") any  // Simplified character rule, excluding angle brackets
-
-  attributes = attribute*
-  attribute = attributeName "=" attributeValue
-
-  attributeName = letter
-  attributeValue = (" quotedChar* ") 
-                  // | ("'" quotedChar* "'")
-  // quotedChar = ~('"' | "'") any  // Characters allowed within quotes
-
-<<<<<<< HEAD
-  tagName = letter (letter | digit)*
-
-  // letter = "a".."z" | "A".."Z"
-  // digit = "0".."9"
-=======
   tagName = letter alnum*
   attributes = (space+ attributeName "=" attributeValue)*
   attributeName = letter (alnum | symbol)*
   attributeValue = ("\"" charData "\"") | ("'" charData "'")
 
   symbol = "-" | "_"
->>>>>>> ea1eee56
 }